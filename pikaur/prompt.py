import sys
import tty
from typing import Callable, List

from .args import PikaurArgs
from .config import PikaurConfig

from .core import interactive_spawn
from .i18n import _
from .pprint import color_line, print_status_message


def read_answer_from_tty(question: str, answers: str = 'Yn') -> str:
    '''
    Function displays a question and reads a single character
    from STDIN as an answer. Then returns the character as lower character.
    Valid answers are passed as 'answers' variable (the default is in capital).
    Invalid answer will return an empty string.
    '''

    default = ' '

    for letter in answers:
        if letter.isupper():
            default = letter.lower()
            break

    if not sys.stdin.isatty():
        return default

    print(question, flush=True, end=" ")
    previous_tty_settings = tty.tcgetattr(sys.stdin.fileno())  # type: ignore
    try:
        tty.setraw(sys.stdin.fileno())
        answer = sys.stdin.read(1).lower()

        # Exit when CRTL+C or CTRL+D
        if ord(answer) == 3 or ord(answer) == 4:
            sys.exit(1)
        # Default when Enter
        if ord(answer) == 13:
            answer = default
            return default
        if answer in answers:
            return answer
        return ' '
    except Exception:
        return ' '
    finally:
        tty.tcsetattr(sys.stdin.fileno(), tty.TCSADRAIN, previous_tty_settings)  # type: ignore
        sys.stdout.write('{}\r\n'.format(answer))
        tty.tcdrain(sys.stdin.fileno())  # type: ignore


def get_input(prompt: str, answers=None) -> str:
    if PikaurConfig().ui.get('RequireEnterConfirm'):
        answer = input(prompt).lower()
    else:
        answer = read_answer_from_tty(prompt, answers=answers)
<<<<<<< HEAD

=======
>>>>>>> 4d82245f
    return answer


def ask_to_continue(text: str = None, default_yes: bool = True, args: PikaurArgs = None) -> bool:
    if text is None:
        text = _('Do you want to proceed?')

    if args and args.noconfirm and default_yes:
        print_status_message('{} {}'.format(text, _("[Y]es (--noconfirm)")))
        return True

    prompt = text + (' [Y/n] ' if default_yes else ' [y/N] ')
    answers = 'Yn' if default_yes else 'yN'

    answer = get_input(prompt, answers)
<<<<<<< HEAD
    return answer == 'y'
=======
    return (answer == 'y') or (default_yes and answer == '')
>>>>>>> 4d82245f


def ask_to_retry_decorator(fun: Callable) -> Callable:
    def decorated(*args, **kwargs):
        while True:
            result = fun(*args, **kwargs)
            if result:
                return result
            if not ask_to_continue(_("Do you want to retry?")):
                return None

    return decorated


@ask_to_retry_decorator
def retry_interactive_command(cmd_args: List[str], **kwargs) -> bool:
    good = interactive_spawn(cmd_args, **kwargs).returncode == 0
    if not good:
        print_status_message(color_line(_("Command '{}' failed to execute.").format(
            ' '.join(cmd_args)
        ), 9))
    return good


def retry_interactive_command_or_exit(cmd_args: List[str], **kwargs) -> None:
    if not retry_interactive_command(cmd_args, **kwargs):
        if not ask_to_continue(default_yes=False):
            sys.exit(125)<|MERGE_RESOLUTION|>--- conflicted
+++ resolved
@@ -57,10 +57,6 @@
         answer = input(prompt).lower()
     else:
         answer = read_answer_from_tty(prompt, answers=answers)
-<<<<<<< HEAD
-
-=======
->>>>>>> 4d82245f
     return answer
 
 
@@ -76,11 +72,7 @@
     answers = 'Yn' if default_yes else 'yN'
 
     answer = get_input(prompt, answers)
-<<<<<<< HEAD
-    return answer == 'y'
-=======
     return (answer == 'y') or (default_yes and answer == '')
->>>>>>> 4d82245f
 
 
 def ask_to_retry_decorator(fun: Callable) -> Callable:
