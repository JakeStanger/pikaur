# pikaur

AUR helper with minimal dependencies. Review PKGBUILDs all in once, next build them all with minimal user interaction.

Inspired by `pacaur`, `yaourt` and `yay`.

* [Installation](#installation "")
* [Run without installation](#run-without-installation "")
* [Config file](#configuration "")
* [Directories](#directories "")
* [FAQ](#faq "")
* [Contributing](#contributing "")
* - [Translations](#translations "")

![Screenshot](https://github.com/actionless/pikaur/blob/master/screenshots/package_update.png "Screenshot")


### Installation

```sh
git clone https://aur.archlinux.org/pikaur.git
cd pikaur
makepkg -fsri
```


### Run without installation

```sh
git clone https://github.com/actionless/pikaur.git
cd pikaur
python3 ./pikaur.py -Ss AUR_PACKAGE_NAME
python3 ./pikaur.py -S AUR_PACKAGE_NAME
python3 ./pikaur.py -Syu
```



### Configuration

~/.config/pikaur.conf


#### [sync]

##### AlwaysShowPkgOrigin (default: no)
when installing new packages show their repository name even if they are coming from one of the official Arch Linux repositories.

##### DevelPkgsExpiration (default: -1)
when doing sysupgrade count all devel (-git, -svn, -bzr, -hg, -cvs) packages older than N days as being upgradeable.
-1 disables this.
0 means always upgrade.
Passing `--devel` argument will override this option to 1.


#### [build]

##### KeepBuildDir (default: no)
don't remove `~/.cache/pikaur/build/${PACKAGE_NAME}` directory between the builds.


#### [colors]

terminal colors, from 0 to 15

##### Version (default: 10)
##### VersionDiffOld (default: 11)
##### VersionDiffNew (default: 9)


<<<<<<< HEAD
#### [UI]
=======
#### [ui]
>>>>>>> 4d82245f

#### RequireEnterConfirm (default: yes)
require enter key to be pressed when answering questions.






### Directories

```sh
~/.cache/pikaur/
├── aur_repos/  # keep there aur repos; show diff when updating
│   └── last_installed.txt  # aur repo hash of last successfully installed package
├── build/  # build directory (removed after successfull build)
└── pkg/  # built packages directory
~/.config/pikaur.conf  # config file
```

### FAQ

##### How to avoid manually importing GPG keys?

It's recommended to control the keys manually. However if you know what you doing, `keyserver-options auto-key-retrieve` GPG option will automatically import GPG keys.


### Contributing

#### Translations

To start working on a new language, say 'es' (Spanish), add it to the
`Makefile` `LANGS` variable and run `make`. Then translate `locale/es.po` using
your favorite PO editor. Run `make` every time the Python code strings change
or the `.po` is modified.

Once done, don't forget to distribute the new language by adding it to the
`PKGBUILD` `package()`.<|MERGE_RESOLUTION|>--- conflicted
+++ resolved
@@ -68,11 +68,7 @@
 ##### VersionDiffNew (default: 9)
 
 
-<<<<<<< HEAD
-#### [UI]
-=======
 #### [ui]
->>>>>>> 4d82245f
 
 #### RequireEnterConfirm (default: yes)
 require enter key to be pressed when answering questions.
